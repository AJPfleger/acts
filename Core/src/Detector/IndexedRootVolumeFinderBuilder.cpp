// This file is part of the ACTS project.
//
<<<<<<< HEAD
// Copyright (C) 2023-2024 CERN for the benefit of the Acts project
=======
// Copyright (C) 2016 CERN for the benefit of the ACTS project
>>>>>>> 872c3b69
//
// This Source Code Form is subject to the terms of the Mozilla Public
// License, v. 2.0. If a copy of the MPL was not distributed with this
// file, You can obtain one at https://mozilla.org/MPL/2.0/.

#include "Acts/Detector/IndexedRootVolumeFinderBuilder.hpp"

#include "Acts/Detector/DetectorVolume.hpp"
#include "Acts/Detector/detail/CylindricalDetectorHelper.hpp"
#include "Acts/Navigation/DetectorVolumeFinders.hpp"
#include "Acts/Utilities/Enumerate.hpp"
#include "Acts/Utilities/GridAxisGenerators.hpp"

namespace {

template <typename Grid2D>
void fillGridIndices2D(
    const Acts::GeometryContext& gctx, Grid2D& grid,
    const std::vector<std::shared_ptr<Acts::Experimental::DetectorVolume>>&
        rootVolumes,
<<<<<<< HEAD
    const std::array<std::vector<Acts::ActsScalar>, 2u>& boundaries,
    const std::array<Acts::BinningValue, 2u>& casts) {
  if (casts != std::array<Acts::BinningValue, 2u>{Acts::BinningValue::binZ,
                                                  Acts::BinningValue::binR}) {
    return;
  }

  // Brute force loop over all bins & all volumes
  for (const auto [ic0, c0] : Acts::enumerate(boundaries[0u])) {
    if (ic0 == 0) {
      continue;
    }

    const Acts::ActsScalar v0 = 0.5 * (c0 + boundaries[0u][ic0 - 1]);

    for (const auto [ic1, c1] : Acts::enumerate(boundaries[1u])) {
      if (ic1 == 0) {
        continue;
      }

      const Acts::ActsScalar v1 = 0.5 * (c1 + boundaries[1u][ic1 - 1]);
      const Acts::Vector3 zrPosition{v1, 0., v0};

      for (const auto [iv, v] : Acts::enumerate(rootVolumes)) {
        if (!v->inside(gctx, zrPosition)) {
          continue;
=======
    const std::array<std::vector<double>, 2u>& boundaries,
    const std::array<Acts::AxisDirection, 2u>& casts) {
  // Brute force loop over all bins & all volumes
  for (const auto [ic0, c0] : Acts::enumerate(boundaries[0u])) {
    if (ic0 > 0) {
      double v0 = 0.5 * (c0 + boundaries[0u][ic0 - 1]);
      for (const auto [ic1, c1] : Acts::enumerate(boundaries[1u])) {
        if (ic1 > 0) {
          double v1 = 0.5 * (c1 + boundaries[1u][ic1 - 1]);
          if (casts ==
              std::array<Acts::AxisDirection, 2u>{Acts::AxisDirection::AxisZ,
                                                  Acts::AxisDirection::AxisR}) {
            Acts::Vector3 zrPosition{v1, 0., v0};
            for (const auto [iv, v] : Acts::enumerate(rootVolumes)) {
              if (v->inside(gctx, zrPosition)) {
                typename Grid2D::point_t p{v0, v1};
                grid.atPosition(p) = iv;
              }
            }
          }
>>>>>>> 872c3b69
        }
        typename Grid2D::point_t p{v0, v1};
        grid.atPosition(p) = iv;
      }
    }
  }

  return;
}
}  // namespace

Acts::Experimental::IndexedRootVolumeFinderBuilder::
    IndexedRootVolumeFinderBuilder(std::vector<Acts::AxisDirection> binning)
    : m_casts(std::move(binning)) {
  if (m_casts != std::vector<Acts::AxisDirection>{Acts::AxisDirection::AxisZ,
                                                  Acts::AxisDirection::AxisR}) {
    throw std::invalid_argument("Online (z,r) binning is currently supported.");
  }
}

Acts::Experimental::ExternalNavigationDelegate
Acts::Experimental::IndexedRootVolumeFinderBuilder::construct(
    const GeometryContext& gctx,
    const std::vector<std::shared_ptr<DetectorVolume>>& rootVolumes) const {
  auto rzphis =
      detail::CylindricalDetectorHelper::rzphiBoundaries(gctx, rootVolumes);

  using AxesGeneratorType = Acts::GridAxisGenerators::VarBoundVarBound;

  AxesGeneratorType zrAxes{rzphis[1], rzphis[0]};

  // Create the grid with the provided axis generator
  using GridType = typename AxesGeneratorType::template grid_type<std::size_t>;
  GridType grid(zrAxes());

  auto casts = std::array<AxisDirection, 2u>{m_casts[0u], m_casts[1u]};

  auto boundaries = std::array<std::vector<double>, 2u>{rzphis[1], rzphis[0]};
  fillGridIndices2D(gctx, grid, rootVolumes, boundaries, casts);

  using IndexedDetectorVolumesImpl =
      IndexedGridNavigation<IExternalNavigation, GridType,
                            IndexedDetectorVolumeExtractor,
                            DetectorVolumeFiller>;

  auto indexedDetectorVolumeImpl =
      std::make_unique<const IndexedDetectorVolumesImpl>(std::move(grid),
                                                         casts);

  // Return the root volume finder
  ExternalNavigationDelegate rootVolumeFinder;
  rootVolumeFinder.connect<&IndexedDetectorVolumesImpl::update>(
      std::move(indexedDetectorVolumeImpl));
  return rootVolumeFinder;
}<|MERGE_RESOLUTION|>--- conflicted
+++ resolved
@@ -1,10 +1,6 @@
 // This file is part of the ACTS project.
 //
-<<<<<<< HEAD
-// Copyright (C) 2023-2024 CERN for the benefit of the Acts project
-=======
 // Copyright (C) 2016 CERN for the benefit of the ACTS project
->>>>>>> 872c3b69
 //
 // This Source Code Form is subject to the terms of the Mozilla Public
 // License, v. 2.0. If a copy of the MPL was not distributed with this
@@ -25,11 +21,10 @@
     const Acts::GeometryContext& gctx, Grid2D& grid,
     const std::vector<std::shared_ptr<Acts::Experimental::DetectorVolume>>&
         rootVolumes,
-<<<<<<< HEAD
-    const std::array<std::vector<Acts::ActsScalar>, 2u>& boundaries,
-    const std::array<Acts::BinningValue, 2u>& casts) {
-  if (casts != std::array<Acts::BinningValue, 2u>{Acts::BinningValue::binZ,
-                                                  Acts::BinningValue::binR}) {
+    const std::array<std::vector<double>, 2u>& boundaries,
+    const std::array<Acts::AxisDirection, 2u>& casts) {
+  if (casts != std::array<Acts::AxisDirection, 2u>{Acts::AxisDirection::binZ,
+                                                   Acts::AxisDirection::binR}) {
     return;
   }
 
@@ -39,50 +34,28 @@
       continue;
     }
 
-    const Acts::ActsScalar v0 = 0.5 * (c0 + boundaries[0u][ic0 - 1]);
+    const double v0 = 0.5 * (c0 + boundaries[0u][ic0 - 1]);
 
     for (const auto [ic1, c1] : Acts::enumerate(boundaries[1u])) {
       if (ic1 == 0) {
         continue;
       }
 
-      const Acts::ActsScalar v1 = 0.5 * (c1 + boundaries[1u][ic1 - 1]);
+      const double v1 = 0.5 * (c1 + boundaries[1u][ic1 - 1]);
       const Acts::Vector3 zrPosition{v1, 0., v0};
 
       for (const auto [iv, v] : Acts::enumerate(rootVolumes)) {
         if (!v->inside(gctx, zrPosition)) {
           continue;
-=======
-    const std::array<std::vector<double>, 2u>& boundaries,
-    const std::array<Acts::AxisDirection, 2u>& casts) {
-  // Brute force loop over all bins & all volumes
-  for (const auto [ic0, c0] : Acts::enumerate(boundaries[0u])) {
-    if (ic0 > 0) {
-      double v0 = 0.5 * (c0 + boundaries[0u][ic0 - 1]);
-      for (const auto [ic1, c1] : Acts::enumerate(boundaries[1u])) {
-        if (ic1 > 0) {
-          double v1 = 0.5 * (c1 + boundaries[1u][ic1 - 1]);
-          if (casts ==
-              std::array<Acts::AxisDirection, 2u>{Acts::AxisDirection::AxisZ,
-                                                  Acts::AxisDirection::AxisR}) {
-            Acts::Vector3 zrPosition{v1, 0., v0};
-            for (const auto [iv, v] : Acts::enumerate(rootVolumes)) {
-              if (v->inside(gctx, zrPosition)) {
-                typename Grid2D::point_t p{v0, v1};
-                grid.atPosition(p) = iv;
-              }
-            }
-          }
->>>>>>> 872c3b69
         }
+
         typename Grid2D::point_t p{v0, v1};
         grid.atPosition(p) = iv;
       }
     }
   }
+}
 
-  return;
-}
 }  // namespace
 
 Acts::Experimental::IndexedRootVolumeFinderBuilder::
