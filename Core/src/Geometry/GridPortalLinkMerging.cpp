--- conflicted
+++ resolved
@@ -524,7 +524,7 @@
     for (std::size_t i = 1; i <= nBinsB; ++i) {
       mergedView.atLocalBins({nBinsA + i}) = bView.atLocalBins({i});
     }
-<<<<<<< HEAD
+//<<<<<<< nothing-left
 
     return;
   }
@@ -537,7 +537,7 @@
     for (std::size_t i = 1; i <= nBinsA; ++i) {
       for (std::size_t j = 1; j <= nBinsCommon; ++j) {
         merged.atLocalBins({i, j}) = a.atLocalBins({i, j});
-=======
+//=======
   } else {
     if (a.direction() == direction) {
       std::size_t nBinsA = locBinsA.at(0);
@@ -565,22 +565,22 @@
         for (std::size_t j = 1; j <= nBinsA; ++j) {
           mergedView.atLocalBins({i, j}) = aView.atLocalBins({i, j});
         }
->>>>>>> 872c3b69
-      }
-    }
-
-<<<<<<< HEAD
+//>>>>>>> main
+      }
+    }
+
+//<<<<<<< nothing-left
     for (std::size_t i = 1; i <= nBinsB; ++i) {
       for (std::size_t j = 1; j <= nBinsCommon; ++j) {
         std::size_t ti = i + nBinsA;
         merged.atLocalBins({ti, j}) = b.atLocalBins({i, j});
-=======
+//=======
       for (std::size_t i = 1; i <= nBinsCommon; ++i) {
         for (std::size_t j = 1; j <= nBinsB; ++j) {
           std::size_t tj = j + nBinsA;
           mergedView.atLocalBins({i, tj}) = bView.atLocalBins({i, j});
         }
->>>>>>> 872c3b69
+//>>>>>>> main
       }
     }
 
